--- conflicted
+++ resolved
@@ -370,6 +370,13 @@
   abstract toArrow(): Promise<ArrowTable>;
 
   abstract mergeInsert(on: string | string[]): MergeInsertBuilder;
+
+  /** List all the stats of a specified index
+   *
+   * @param {string} name The name of the index.
+   * @returns {IndexStatistics | undefined} The stats of the index. If the index does not exist, it will return undefined
+   */
+  async indexStats(name: string): Promise<IndexStatistics | undefined>;
 
   static async parseTableData(
     // biome-ignore lint/suspicious/noExplicitAny: <explanation>
@@ -567,12 +574,7 @@
   async toArrow(): Promise<ArrowTable> {
     return await this.query().toArrow();
   }
-<<<<<<< HEAD
-  /** List all the stats of a specified index
-   *
-   * @param {string} name The name of the index.
-   * @returns {IndexStatistics | undefined} The stats of the index. If the index does not exist, it will return undefined
-   */
+
   async indexStats(name: string): Promise<IndexStatistics | undefined> {
     const stats = await this.inner.indexStats(name);
     if (stats === null) {
@@ -580,9 +582,6 @@
     }
     return stats;
   }
-=======
-
->>>>>>> e7022b99
   mergeInsert(on: string | string[]): MergeInsertBuilder {
     on = Array.isArray(on) ? on : [on];
     return new MergeInsertBuilder(this.inner.mergeInsert(on));
